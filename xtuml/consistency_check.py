--- conflicted
+++ resolved
@@ -171,13 +171,8 @@
     res = 0
     for ass in m.associations:
         if rel_id in [ass.rel_id, None]:
-<<<<<<< HEAD
-            res += check_link_integrity(m, ass.link)
-            res += check_link_integrity(m, ass.reversed_link)
-=======
             res += check_link_integrity(m, ass.source_link)
             res += check_link_integrity(m, ass.target_link)
->>>>>>> 412e24d3
 
     return res
 
