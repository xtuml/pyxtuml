# encoding: utf-8
# Copyright (C) 2017 John Törnblom
#
# This file is part of pyxtuml.
#
# pyxtuml is free software: you can redistribute it and/or
# modify it under the terms of the GNU Lesser General Public
# License as published by the Free Software Foundation, either
# version 3 of the License, or (at your option) any later version.
#
# pyxtuml is distributed in the hope that it will be useful,
# but WITHOUT ANY WARRANTY; without even the implied warranty of
# MERCHANTABILITY or FITNESS FOR A PARTICULAR PURPOSE. See the
# GNU Lesser General Public License for more details.
#
# You should have received a copy of the GNU Lesser General Public
# License along with pyxtuml. If not, see <http://www.gnu.org/licenses/>.

'''
Loading support for xtUML models (based on sql).
'''

import uuid
import logging
import os
import re

from ply import lex
from ply import yacc

import xtuml


logger = logging.getLogger(__name__)


def guess_type_name(value):
    '''
    Guess the type name of a serialized value.
    '''
    value = str(value)
    
    if value.upper() in ['TRUE', 'FALSE']:
        return 'BOOLEAN'
    
    elif re.match(r'(-)?(\d+)(\.\d+)', value):
        return 'REAL'
    
    elif re.match(r'(-)?(\d+)', value):
        return 'INTEGER'
    
    elif re.match(r'\'((\'\')|[^\'])*\'', value):
        return 'STRING'
    
    elif re.match(r'\"([^\\\n]|(\\.))*?\"', value):
        return 'UNIQUE_ID'


def deserialize_value(ty, value):
    '''
    Deserialize a value of some type
    '''
    uty = ty.upper()
    
    if uty == 'BOOLEAN':
        if value.isdigit():
            return bool(int(value))
        elif value.upper() == 'FALSE':
            return False
        elif value.upper() == 'TRUE':
            return True
        else:
            raise ParsingException("Unable to convert '%s' to a boolean" % value)
    
    elif uty == 'INTEGER': 
        if '"' in value:
            return uuid.UUID(value[1:-1]).int
        else:
            return int(value)
    
    elif uty == 'REAL': 
        return float(value)
    
    elif uty == 'STRING': 
        return value.replace("''", "'")[1:-1]
    
    elif uty == 'UNIQUE_ID': 
        if '"' in value:
            return uuid.UUID(value[1:-1]).int
        else:
            return int(value)
    
    else:
        raise ParsingException("Unknown type named '%s'" % ty)


def _is_null(instance, name):
    '''
    Determine if an attribute of an *instance* with a specific *name* 
    is null.
    '''
    value = getattr(instance, name)
    if value:
        return False
    
    elif value is None:
        return True

    name = name.upper()
    for attr_name, attr_ty in instance.__metaclass__.attributes:
        if attr_name.upper() != name:
            continue

        attr_ty = attr_ty.upper()
        if attr_ty == 'UNIQUE_ID':
            # UUID(int=0) is reserved for null
            return value == 0

        elif attr_ty == 'STRING':
            # empty string is reserved for null
            return len(value) == 0

        else:
            #null-values for integer, boolean and real are not supported
            return False


class ParsingException(Exception):
    '''
    An exception that may be thrown while loading (and parsing) a metamodel.
    '''
    pass


class CreateInstanceStmt(object):
    
    def __init__(self, kind, values, names):
        self.kind = kind
        self.values = values
        self.names = names


class CreateClassStmt(object):
    
    def __init__(self, kind, attributes):
        self.kind = kind
        self.attributes = attributes
        

class CreateAssociationStmt(object):
    def __init__(self, rel_id, source_kind, source_cardinality, source_keys, 
                 source_phrase, target_kind, target_cardinality, target_keys,
                target_phrase):
        self.rel_id = rel_id
        self.source_kind = source_kind
        self.target_kind = target_kind
        self.source_keys = source_keys
        self.target_keys = target_keys
        self.source_cardinality = source_cardinality
        self.target_cardinality = target_cardinality
        self.source_phrase = source_phrase
        self.target_phrase = target_phrase
        
 
class CreateUniqueStmt(object):
    
    def __init__(self, kind, name, attributes):
        self.kind = kind
        self.name = name
        self.attributes = attributes


class ModelLoader(object):
    '''
    Class for loading metamodels previously persisted to disk.
    
    Data may be provided in any order, e.g. instances followed by associations, 
    followed by class definitions. One single loader may be used to build
    several *xtuml.MetaModel* objects, and additional data may be provided at
    any time.
    
    **Note:** Additional data will not affect previosly built metamodels.
    
    Usage example:
    
    >>> l = xtuml.ModelLoader()
    >>> l.filename_input('data.sql')
    >>> l.filename_input('schema.sql')
    >>> m1 = l.build_metamodel()
    >>> l.filename_input('additional_data.sql')
    >>> m2 = l.build_metamodel()
    '''
    reserved = (
        'CREATE',
        'FALSE',
        'FROM',
        'INDEX',
        'INSERT',
        'INTO',
        'ON',
        'PHRASE',
        'REF_ID',
        'ROP',
        'TABLE',
        'TO',
        'TRUE',
        'UNIQUE',
        'VALUES'
    )

    tokens = reserved + (
        'CARDINALITY',
        'COMMA',
        'FRACTION',
        'GUID',
        'ID',
        'LPAREN',
        'MINUS',
        'NUMBER',
        'RPAREN',
        'RELID',
        'SEMICOLON',
        'STRING'
    )

    # A string containing ignored characters (spaces and tabs).
    t_ignore = ' \t\r\x0c'

    parser = None
    lexer = None
    statements = None
    
    def __init__(self):
        self.statements = list()
        self.parser = yacc.yacc(debuglog=logger,
                                errorlog=logger,
                                optimize=1,
                                module=self,
                                outputdir=os.path.dirname(__file__),
                                tabmodule='xtuml.__xtuml_parsetab')

    def build_parser(self):
        '''
        This method is deprecated.
        '''
        pass
    
    def input(self, data, name='<string>'):
        '''
        Parse *data* directly from a string. The *name* is used when reporting
        positional information if the parser encounter syntax errors.
        '''
        lexer = lex.lex(debuglog=logger,
                        errorlog=logger,
                        optimize=1,
                        module=self,
                        outputdir=os.path.dirname(__file__),
                        lextab="xtuml.__xtuml_lextab")
        lexer.filename = name
        logger.debug('parsing %s' % name)
        s = self.parser.parse(lexer=lexer, input=data)
        self.statements.extend(s)

    def filename_input(self, filename):
        '''
        Open and read from a *filename* on disk, and parse its content.
        '''
        with open(filename, 'r') as f:
            return self.file_input(f)
    
    def file_input(self, file_object):
        '''
        Read and parse data from a *file object*, i.e. the type of object 
        returned by the builtin python function *open()*.
        '''
        return self.input(file_object.read(), name=file_object.name)

    def populate_classes(self, metamodel):
        '''
        Populate a *metamodel* with classes previously encountered from input.
        '''
        for stmt in self.statements:
            if isinstance(stmt, CreateClassStmt):
                metamodel.define_class(stmt.kind, stmt.attributes)

    def populate_associations(self, metamodel):
        '''
        Populate a *metamodel* with associations previously encountered from
        input.
        '''
        for stmt in self.statements:
<<<<<<< HEAD
            if isinstance(stmt, CreateAssociationStmt):
                metamodel.define_association(stmt.rel_id, 
                                             stmt.source_kind, 
                                             stmt.source_keys,
                                             'M' in stmt.source_cardinality,
                                             'C' in stmt.source_cardinality,
                                             stmt.source_phrase,
                                             stmt.target_kind, 
                                             stmt.target_keys,
                                             'M' in stmt.target_cardinality,
                                             'C' in stmt.target_cardinality,
                                             stmt.target_phrase)
=======
            if not isinstance(stmt, CreateAssociationStmt):
                continue
            
            metamodel.define_association(stmt.rel_id, 
                                         stmt.source_kind,
                                         stmt.source_keys,
                                         'M' in stmt.source_cardinality,
                                         'C' in stmt.source_cardinality,
                                         stmt.source_phrase,
                                         stmt.target_kind,
                                         stmt.target_keys,
                                         'M' in stmt.target_cardinality,
                                         'C' in stmt.target_cardinality,
                                         stmt.target_phrase)
>>>>>>> 412e24d3

    def populate_unique_identifiers(self, metamodel):
        '''
        Populate a *metamodel* with class unique identifiers previously
        encountered from input.
        '''
        for stmt in self.statements:
            if isinstance(stmt, CreateUniqueStmt):
                metamodel.define_unique_identifier(stmt.kind, stmt.name, 
                                                   *stmt.attributes)

    @staticmethod
    def _populate_matching_class(metamodel, kind, names, values):
        '''
        Populate a *metamodel* with a class that matches the given *insert
        statement*.
        '''
        attributes = list()
        for name, value in zip(names, values):
            ty = guess_type_name(value)
            attr = (name, ty)
            attributes.append(attr)
                
        return metamodel.define_class(kind, attributes)
    
    @staticmethod
    def _populate_instance_with_positional_arguments(metamodel, stmt):
        '''
        Populate a *metamodel* with an instance previously encountered from 
        input that was defined using positional arguments.
        '''
        if stmt.kind.upper() not in metamodel.metaclasses:
            names = ['_%s' % idx for idx in range(len(stmt.values))]
            ModelLoader._populate_matching_class(metamodel, stmt.kind, 
                                                 names, stmt.values)
            
        metaclass = metamodel.find_metaclass(stmt.kind)
<<<<<<< HEAD
        args = list()
            
        #if len(metaclass.attributes) != len(stmt.values):
        #    logger.warn('schema mismatch while loading an instance of %s',
        #                stmt.kind)
                
        for attr, value in zip(metaclass.attributes, stmt.values):
            _, ty = attr
=======
        if len(metaclass.attributes) != len(stmt.values):
            logger.warn('schema mismatch while loading an instance of %s',
                        stmt.kind)
                
        inst = metamodel.new(stmt.kind)
        for attr, value in zip(metaclass.attributes, stmt.values):
            name, ty = attr
>>>>>>> 412e24d3
            value = deserialize_value(ty, value) 
            setattr(inst, name, value)
        
    @staticmethod
    def _populate_instance_with_named_arguments(metamodel, stmt):
        '''
        Populate a *metamodel* with an instance previously encountered from 
        input that was defined using named arguments.
        '''
        if stmt.kind.upper() not in metamodel.metaclasses:
            ModelLoader._populate_matching_class(metamodel, stmt.kind, 
                                                 stmt.names, stmt.values)
            
        metaclass = metamodel.find_metaclass(stmt.kind)
            
        schema_unames = [name.upper() for name in metaclass.attribute_names]
        inst_unames = [name.upper() for name in stmt.names]
        
        #if set(inst_unames) - set(schema_unames):
        #    logger.warn('schema mismatch while loading an instance of %s',
        #                stmt.kind)
            
<<<<<<< HEAD
        args = list()
=======
        inst = metamodel.new(stmt.kind)
>>>>>>> 412e24d3
        for name, ty in metaclass.attributes:
            uname = name.upper()
            if uname in inst_unames:
                idx = inst_unames.index(uname)
                value = deserialize_value(ty, stmt.values[idx])
            else:
                value = None
            
            setattr(inst, name, value)    

    def populate_instances(self, metamodel):
        '''
        Populate a *metamodel* with instances previously encountered from
        input.
        '''
        for stmt in self.statements:
            if not isinstance(stmt, CreateInstanceStmt):
                continue
            
            if stmt.names:
                self._populate_instance_with_named_arguments(metamodel, stmt)
            else:
                self._populate_instance_with_positional_arguments(metamodel,
                                                                  stmt)
                
    def populate_connections(self, metamodel):
        def compute_keys(inst):
            for link in inst.__metaclass__.links.values():
                kwargs = dict()
                for attr in link.key_map.values():
                    kwargs[attr] = getattr(inst, attr)
                    
                yield frozenset(tuple(kwargs.items()))
        
        lookup_table = dict()
        for metaclass in metamodel.metaclasses.values():
            lookup_table[metaclass] = dict()
            for inst in metaclass.storage:
                for key in compute_keys(inst):
                    lookup_table[metaclass][key] = inst
        
        for ass in metamodel.associations:
            source_class = ass.source_link.to_metaclass
            target_class = ass.target_link.to_metaclass
            key_map = tuple(zip(ass.source_keys, ass.target_keys))
        
            for inst in source_class.storage:
                kwargs = dict()
                skip_instance = False
                
                for ref_key, primary_key in key_map:
                    if _is_null(inst, ref_key):
                        skip_instance = True
                        break
                    
                    kwargs[primary_key] = getattr(inst, ref_key)
                
                if skip_instance:
                    continue
                
                key = frozenset(tuple(kwargs.items()))
                if key in lookup_table[target_class]:
                    other_inst = lookup_table[target_class][key]
                    ass.source_link.connect(other_inst, inst, check=False)
                    ass.target_link.connect(inst, other_inst, check=False)
        
        for ass in metamodel.associations:
            ass.formalize()

        for inst in metamodel.instances:
            for attr in inst.__metaclass__.referential_attributes:
                delattr(inst, attr)
                
    def populate(self, metamodel):
        '''
        Populate a *metamodel* with entities previously encountered from input.
        '''
        self.populate_classes(metamodel)
        self.populate_unique_identifiers(metamodel)
        self.populate_instances(metamodel)
        self.populate_associations(metamodel)
        self.populate_connections(metamodel)

    def build_metamodel(self, id_generator=None):
        '''
        Build and return a *xtuml.MetaModel* containing previously loaded input.
        '''
        m = xtuml.MetaModel(id_generator)
        
        self.populate(m)
        
        return m

    def t_comment(self, t):
        r'\-\-([^\n]*\n?)'
        t.lexer.lineno += (t.value.count("\n"))
        t.endlexpos = t.lexpos + len(t.value)

    def t_COMMA(self, t):
        r','
        t.endlexpos = t.lexpos + len(t.value)
        return t

    def t_FRACTION(self, t):
        r'(\d+)(\.\d+)'
        t.endlexpos = t.lexpos + len(t.value)
        return t

    def t_RELID(self, t):
        r'R[0-9]+'
        t.endlexpos = t.lexpos + len(t.value)
        return t

    def t_CARDINALITY(self, t):
        r'(1C)'
        t.endlexpos = t.lexpos + len(t.value)
        return t
    
    def t_ID(self, t):
        r'[A-Za-z_][\w_]*'
        vup = t.value.upper()
        if vup in self.reserved:
            t.type = vup
        t.endlexpos = t.lexpos + len(t.value)
        return t

    def t_LPAREN(self, t):
        r'\('
        t.endlexpos = t.lexpos + len(t.value)
        return t

    def t_MINUS(self, t):
        r'-'
        t.endlexpos = t.lexpos + len(t.value)
        return t

    def t_NUMBER(self, t):
        r'[0-9]+'
        t.endlexpos = t.lexpos + len(t.value)
        return t

    def t_RPAREN(self, t):
        r'\)'
        t.endlexpos = t.lexpos + len(t.value)
        return t

    def t_SEMICOLON(self, t):
        r';'
        t.endlexpos = t.lexpos + len(t.value)
        return t

    def t_STRING(self, t):
        r'\'((\'\')|[^\'])*\''
        t.lexer.lineno += (t.value.count("\n"))
        t.endlexpos = t.lexpos + len(t.value)
        return t

    def t_GUID(self, t):
        r'\"([^\\\n]|(\\.))*?\"'
        t.endlexpos = t.lexpos + len(t.value)
        return t

    def t_newline(self, t):
        r'\n+'
        t.lexer.lineno += len(t.value)
        t.endlexpos = t.lexpos + len(t.value)

    def t_error(self, t):
        raise ParsingException("illegal character '%s' at %s:%d" % (t.value[0],
                               t.lexer.filename, t.lineno))

    def p_empty_translation_unit(self, p):
        '''translation_unit :'''
        p[0] = list()
        
    def p_translation_unit(self, p):
        '''translation_unit : statement_sequence'''
        p[0] = p[1]

    def p_statement_sequence(self, p):
        '''statement_sequence : statement_sequence statement'''
        p[0] = p[1]
        p[0].append(p[2])

    def p_statement_sequence_endpoint(self, p):
        '''statement_sequence : statement'''
        p[0] = [p[1]]
        
    def p_statement(self, p):
        '''
        statement : create_table_statement SEMICOLON
                  | insert_into_statement SEMICOLON
                  | create_rop_statement SEMICOLON
                  | create_index_statement SEMICOLON
        '''
        p[0] = p[1]

    def p_create_table_statement(self, p):
        '''create_table_statement : CREATE TABLE identifier LPAREN attribute_sequence RPAREN'''
        p[0] = CreateClassStmt(p[3], p[5])

    def p_empty_attribute_sequence(self, p):
        '''attribute_sequence : '''
        p[0] = []
        
    def p_attribute_sequence_endpoint(self, p):
        '''attribute_sequence : attribute'''
        p[0] = [p[1]]

    def p_attribute_sequence(self, p):
        '''attribute_sequence : attribute_sequence COMMA attribute'''
        p[0] = p[1]
        p[0].append(p[3])

    def p_attribute(self, p):
        '''attribute : identifier identifier'''
        p[0] = (p[1], p[2])

    def p_ordered_insert_into_statement(self, p):
        '''
        insert_into_statement : INSERT INTO identifier VALUES LPAREN value_sequence RPAREN
        '''
        p[0] = CreateInstanceStmt(p[3], p[6], None)

    def p_named_insert_into_statement(self, p):
        '''
        insert_into_statement : INSERT INTO identifier LPAREN identifier_sequence RPAREN VALUES LPAREN value_sequence RPAREN
        '''
        p[0] = CreateInstanceStmt(p[3], p[9], p[5])
    
    def p_empty_value_sequence(self, p):
        '''value_sequence : '''
        p[0] = []

    def p_value_sequence(self, p):
        '''value_sequence : value_sequence COMMA value'''
        p[0] = p[1]
        p[0].append(p[3])
        
    def p_value_sequence_endpoint(self, p):
        '''value_sequence : value'''
        p[0] = [p[1]]
        
    def p_value(self, p):
        '''
        value : FRACTION
              | NUMBER
              | STRING
              | GUID
              | TRUE
              | FALSE
        '''
        p[0] = p[1]

    def p_negative_value(self, p):
        '''
        value : MINUS FRACTION
              | MINUS NUMBER
        '''
        p[0] = p[1] + p[2]
        
    def p_create_rop_statement(self, p):
        '''create_rop_statement : CREATE ROP REF_ID RELID FROM association_end TO association_end'''
        args = [p[4]]
        args.extend(p[6])
        args.extend(p[8])
        p[0] = CreateAssociationStmt(*args)

    def p_association_end(self, p):
        '''association_end : cardinality identifier LPAREN identifier_sequence RPAREN'''
        p[0] = (p[2], p[1], p[4], '')

    def p_phrased_association_end(self, p):
        '''association_end : cardinality identifier LPAREN identifier_sequence RPAREN PHRASE STRING'''
        p[0] = (p[2], p[1], p[4], p[7][1:-1])

    def p_cardinality_1(self, p):
        '''cardinality : NUMBER'''
        if p[1] != '1':
            raise ParsingException("illegal cardinality (%s) at %s:%d" % (p[1],
                                   p.lexer.filename, p.lineno(1)))
        p[0] = p[1]

    def p_cardinality_many(self, p):
        '''cardinality : ID'''
        if p[1] not in ['M', 'MC']:
            raise ParsingException("illegal cardinality (%s) at %s:%d" % (p[1],
                                   p.lexer.filename, p.lineno(1)))
        p[0] = p[1]

    def p_cardinality_01(self, p):
        '''cardinality : CARDINALITY'''
        p[0] = p[1]

    def p_empty_identifier_sequence(self, p):
        '''identifier_sequence : '''
        p[0] = []
        
    def p_identifier_sequence(self, p):
        '''identifier_sequence : identifier_sequence COMMA identifier'''
        p[0] = p[1]
        p[0].append(p[3])

    def p_identifier_sequence_endpoint(self, p):
        '''identifier_sequence : identifier'''
        p[0] = [p[1]]

    def p_identifier(self, p):
        '''
        identifier : ID
                   | CREATE
                   | INSERT
                   | INTO
                   | VALUES
                   | TABLE
                   | ROP
                   | REF_ID
                   | FROM
                   | TO
                   | PHRASE
                   | UNIQUE
                   | INDEX
                   | ON
                   | TRUE
                   | FALSE
        '''
        p[0] = p[1]
        
    def p_create_index_statement(self, p):
        '''
        create_index_statement : CREATE UNIQUE INDEX identifier ON identifier LPAREN identifier_sequence RPAREN
        '''
        p[0] = CreateUniqueStmt(p[6], p[4], p[8])

    def p_error(self, p):
        if p:
            raise ParsingException("illegal token %s (%s) at %s:%d" % (p.type, 
                                   p.value, p.lexer.filename, p.lineno))
        else:
            raise ParsingException("unknown error")


def load_metamodel(resource):
    '''
    Load and return a metamodel from a *resource*. The *resource* may be either
    a filename, or a list of filenames.
    
    Usage example:
    
    >>> metamodel = xtuml.load_metamodel(['schema.sql', 'data.sql'])
    '''
    if isinstance(resource, str):
        resource = [resource]
        
    loader = ModelLoader()
    for filename in resource:
        loader.filename_input(filename)
    
    return loader.build_metamodel()
<|MERGE_RESOLUTION|>--- conflicted
+++ resolved
@@ -289,20 +289,6 @@
         input.
         '''
         for stmt in self.statements:
-<<<<<<< HEAD
-            if isinstance(stmt, CreateAssociationStmt):
-                metamodel.define_association(stmt.rel_id, 
-                                             stmt.source_kind, 
-                                             stmt.source_keys,
-                                             'M' in stmt.source_cardinality,
-                                             'C' in stmt.source_cardinality,
-                                             stmt.source_phrase,
-                                             stmt.target_kind, 
-                                             stmt.target_keys,
-                                             'M' in stmt.target_cardinality,
-                                             'C' in stmt.target_cardinality,
-                                             stmt.target_phrase)
-=======
             if not isinstance(stmt, CreateAssociationStmt):
                 continue
             
@@ -317,7 +303,6 @@
                                          'M' in stmt.target_cardinality,
                                          'C' in stmt.target_cardinality,
                                          stmt.target_phrase)
->>>>>>> 412e24d3
 
     def populate_unique_identifiers(self, metamodel):
         '''
@@ -355,24 +340,13 @@
                                                  names, stmt.values)
             
         metaclass = metamodel.find_metaclass(stmt.kind)
-<<<<<<< HEAD
-        args = list()
-            
         #if len(metaclass.attributes) != len(stmt.values):
         #    logger.warn('schema mismatch while loading an instance of %s',
         #                stmt.kind)
                 
-        for attr, value in zip(metaclass.attributes, stmt.values):
-            _, ty = attr
-=======
-        if len(metaclass.attributes) != len(stmt.values):
-            logger.warn('schema mismatch while loading an instance of %s',
-                        stmt.kind)
-                
         inst = metamodel.new(stmt.kind)
         for attr, value in zip(metaclass.attributes, stmt.values):
             name, ty = attr
->>>>>>> 412e24d3
             value = deserialize_value(ty, value) 
             setattr(inst, name, value)
         
@@ -395,11 +369,7 @@
         #    logger.warn('schema mismatch while loading an instance of %s',
         #                stmt.kind)
             
-<<<<<<< HEAD
-        args = list()
-=======
         inst = metamodel.new(stmt.kind)
->>>>>>> 412e24d3
         for name, ty in metaclass.attributes:
             uname = name.upper()
             if uname in inst_unames:
