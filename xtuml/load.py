--- conflicted
+++ resolved
@@ -306,15 +306,9 @@
         metaclass = metamodel.find_metaclass(stmt.kind)
         args = list()
             
-<<<<<<< HEAD
-        if len(metaclass.attributes) != len(stmt.values):
-            logger.warn('schema mismatch while loading an instance of %s',
-                        stmt.kind)
-=======
-        #if len(Cls.__a__) != len(stmt.values):
+        #if len(metaclass.attributes) != len(stmt.values):
         #    logger.warn('schema mismatch while loading an instance of %s',
         #                stmt.kind)
->>>>>>> d64a9d25
                 
         for attr, value in zip(metaclass.attributes, stmt.values):
             _, ty = attr
