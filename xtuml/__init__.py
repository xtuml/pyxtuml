--- conflicted
+++ resolved
@@ -51,10 +51,6 @@
 
 from xtuml.meta import Association
 from xtuml.meta import Link
-<<<<<<< HEAD
-from xtuml.meta import ReversedLink
-=======
->>>>>>> 412e24d3
 
 from xtuml.meta import QuerySet
 from xtuml.meta import Class
