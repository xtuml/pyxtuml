# encoding: utf-8
# Copyright (C) 2017 John Törnblom
#
# This file is part of pyxtuml.
#
# pyxtuml is free software: you can redistribute it and/or
# modify it under the terms of the GNU Lesser General Public
# License as published by the Free Software Foundation, either
# version 3 of the License, or (at your option) any later version.
#
# pyxtuml is distributed in the hope that it will be useful,
# but WITHOUT ANY WARRANTY; without even the implied warranty of
# MERCHANTABILITY or FITNESS FOR A PARTICULAR PURPOSE. See the
# GNU Lesser General Public License for more details.
#
# You should have received a copy of the GNU Lesser General Public
# License along with pyxtuml. If not, see <http://www.gnu.org/licenses/>.

import unittest
import os

import xtuml


def load_docstring(fn):
    '''
    Decorator for loading a meta model from a test case doc string
    '''
    def load_wrapper(self, *args, **kwargs):
        try:
            loader = xtuml.ModelLoader()
            loader.input(fn.__doc__)
            res = loader.build_metamodel()
        except Exception as ex:
            res = ex
            
        fn(self, res)
            
    return load_wrapper


class TestLoader(unittest.TestCase):
    '''
    Test suite for loading serialized models
    '''

    def test_filename_input(self):
        resources = os.path.dirname(__file__) + os.sep + '..' + os.sep + 'resources'
        schema = resources + os.sep + 'ooaofooa_schema.sql'
        globs = resources + os.sep + 'Globals.xtuml'

        metamodel = xtuml.load_metamodel([globs, schema])
        self.assertTrue(metamodel.select_any('S_DT', xtuml.where_eq(Name='integer')) is not None)
        
    @load_docstring
    def test_table_named_create(self, m):
        '''
        CREATE TABLE CREATE (Id UNIQUE_ID);
        INSERT INTO CREATE VALUES ("00000000-0000-0000-0000-000000000000");
        '''
        self.assertTrue(m.select_any('CREATE') is not None)
        
    @load_docstring
    def test_table_named_table(self, m):
        '''
        CREATE TABLE TABLE (Id UNIQUE_ID);
        INSERT INTO TABLE VALUES ("00000000-0000-0000-0000-000000000000");
        '''
        self.assertTrue(m.select_any('TABLE') is not None)
        
    @load_docstring
    def test_table_named_insert(self, m):
        '''
        CREATE TABLE INSERT (Id UNIQUE_ID);
        INSERT INTO INSERT VALUES ("00000000-0000-0000-0000-000000000000");
        '''
        self.assertTrue(m.select_any('INSERT') is not None)
        
    @load_docstring
    def test_table_named_into(self, m):
        '''
        CREATE TABLE INTO (Id UNIQUE_ID);
        INSERT INTO INTO VALUES ("00000000-0000-0000-0000-000000000000");
        '''
        self.assertTrue(m.select_any('INTO') is not None)
        
    @load_docstring
    def test_table_named_values(self, m):
        '''
        CREATE TABLE VALUES (Id UNIQUE_ID);
        INSERT INTO VALUES VALUES ("00000000-0000-0000-0000-000000000000");
        '''
        self.assertTrue(m.select_any('VALUES') is not None)
        
    @load_docstring
    def test_table_named_rop(self, m):
        '''
        CREATE TABLE ROP (Id UNIQUE_ID);
        INSERT INTO ROP VALUES ("00000000-0000-0000-0000-000000000000");
        '''
        self.assertTrue(m.select_any('ROP') is not None)
        
    @load_docstring
    def test_table_named_ref_id(self, m):
        '''
        CREATE TABLE REF_ID (Id UNIQUE_ID);
        INSERT INTO REF_ID VALUES ("00000000-0000-0000-0000-000000000000");
        '''
        self.assertTrue(m.select_any('REF_ID') is not None)
        
    @load_docstring
    def test_table_named_from(self, m):
        '''
        CREATE TABLE FROM (Id UNIQUE_ID);
        INSERT INTO FROM VALUES ("00000000-0000-0000-0000-000000000000");
        '''
        self.assertTrue(m.select_any('FROM') is not None)
        
    @load_docstring
    def test_table_named_to(self, m):
        '''
        CREATE TABLE TO (Id UNIQUE_ID);
        INSERT INTO TO VALUES ("00000000-0000-0000-0000-000000000000");
        '''
        self.assertTrue(m.select_any('TO') is not None)
        
    @load_docstring
    def test_table_named_phrase(self, m):
        '''
        CREATE TABLE PHRASE (Id UNIQUE_ID);
        INSERT INTO PHRASE VALUES ("00000000-0000-0000-0000-000000000000");
        '''
        self.assertTrue(m.select_any('PHRASE') is not None)
        
    @load_docstring
    def test_table_named_true(self, m):
        '''
        CREATE TABLE TRUE (Id UNIQUE_ID);
        INSERT INTO TRUE VALUES ("00000000-0000-0000-0000-000000000000");
        '''
        self.assertTrue(m.select_any('TRUE') is not None)
        
    @load_docstring
    def test_table_named_false(self, m):
        '''
        CREATE TABLE FALSE (Id UNIQUE_ID);
        INSERT INTO FALSE VALUES ("00000000-0000-0000-0000-000000000000");
        '''
        self.assertTrue(m.select_any('FALSE') is not None)
        
    @load_docstring
    def test_empty_attribute_sequence(self, m):
        '''
        CREATE TABLE X ();
        INSERT INTO X VALUES ();
        '''
        self.assertTrue(m.select_any('X') is not None)

    @load_docstring
    def test_insert_string(self, m):
        '''
        CREATE TABLE X (Id STRING);
        INSERT INTO X VALUES ('TEST');
        '''
        val = m.select_any('X')
        self.assertTrue(val is not None)
        self.assertEqual(val.Id, 'TEST')
        
    @load_docstring
    def test_insert_escaped_string(self, m):
        '''
        CREATE TABLE X (Id STRING);
        INSERT INTO X VALUES ('TE''ST');
        '''
        val = m.select_any('X')
        self.assertTrue(val is not None)
        self.assertEqual(val.Id, "TE'ST")
        
    @load_docstring
    def test_insert_null_uuid(self, m):
        '''
        CREATE TABLE X (Id UNIQUE_ID);
        INSERT INTO X VALUES ("00000000-0000-0000-0000-000000000000");
        '''
        val = m.select_any('X')
        self.assertTrue(val is not None)
        self.assertEqual(0, val.Id)

    @load_docstring
    def test_insert_zero_uuid(self, m):
        '''
        CREATE TABLE X (Id UNIQUE_ID);
        INSERT INTO X VALUES (0);
        '''
        val = m.select_any('X')
        self.assertEqual(0, val.Id)
        
    @load_docstring
    def test_insert_positive_real(self, m):
        '''
        CREATE TABLE X (Id REAL);
        INSERT INTO X VALUES (1.1);
        '''
        val = m.select_any('X')
        self.assertTrue(val is not None)
        self.assertEqual(val.Id, 1.1)
        
    @load_docstring
    def test_insert_negative_real(self, m):
        '''
        CREATE TABLE X (Id REAL);
        INSERT INTO X VALUES (-5.2);
        '''
        val = m.select_any('X')
        self.assertTrue(val is not None)
        self.assertEqual(val.Id, -5.2)

    @load_docstring
    def test_insert_positive_integer(self, m):
        '''
        CREATE TABLE X (Id INTEGER);
        INSERT INTO X VALUES (5);
        '''
        val = m.select_any('X')
        self.assertTrue(val is not None)
        self.assertEqual(val.Id, 5)

    @load_docstring
    def test_insert_negative_integer(self, m):
        '''
        CREATE TABLE X (Id INTEGER);
        INSERT INTO X VALUES (-1000);
        '''
        val = m.select_any('X')
        self.assertTrue(val is not None)
        self.assertEqual(val.Id, -1000) 

    @load_docstring
    def test_insert_true(self, m):
        '''
        CREATE TABLE X (Id BOOLEAN);
        INSERT INTO X VALUES (true);
        '''
        val = m.select_any('X')
        self.assertTrue(val is not None)
        self.assertEqual(val.Id, True)
        
    @load_docstring
    def test_insert_false(self, m):
        '''
        CREATE TABLE X (Id BOOLEAN);
        INSERT INTO X VALUES (false);
        '''
        val = m.select_any('X')
        self.assertTrue(val is not None)
        self.assertEqual(val.Id, False)
        
    @load_docstring
    def test_rop_named_as_cardinality(self, m):
        '''
        CREATE TABLE M  (Id INTEGER, MC_Id INTEGER);
        CREATE TABLE MC (Id INTEGER);
        
        CREATE ROP REF_ID R1 FROM M M ( MC_Id )
                             TO   1 MC ( Id );
                             
        INSERT INTO MC VALUES (2);
        INSERT INTO M  VALUES (1, 2);
        '''
        val = m.select_any('M')
        self.assertTrue(val is not None)
        self.assertEqual(val.Id, 1) 
        
        val = xtuml.navigate_one(val).MC[1]()
        self.assertTrue(val is not None)
        self.assertEqual(val.Id, 2) 

    @load_docstring
    def test_rop_without_identifier_sequence(self, m):
        '''
        CREATE TABLE X  ();
        CREATE TABLE Y ();
        
        CREATE ROP REF_ID R1 FROM MC X ()
                             TO   MC Y ();
                             
        INSERT INTO X VALUES ();
        INSERT INTO Y VALUES ();
        '''
        x = m.select_any('X')
        self.assertTrue(x is not None)

        y = xtuml.navigate_one(x).Y[1]()
        self.assertTrue(y is not None)

    @load_docstring
    def test_empty_input(self, m):
        ''''''
        pass
    
    @load_docstring
    def test_empty_input_with_comment(self, m):
        '''-- Some comment'''
        pass
        
    @load_docstring
    def test_illegal_character(self, m):
        '''
        CREATE TABLE & (Id INTEGER);
        '''
        self.assertIsInstance(m, xtuml.ParsingException)
        
    @load_docstring
    def test_missing_semicolon(self, m):
        '''
        CREATE TABLE X (Id INTEGER)
        '''
        self.assertIsInstance(m, xtuml.ParsingException)
        
    @load_docstring
    def test_invalid_token_sequence(self, m):
        '''
        TABLE CREATE X (Id INTEGER);
        '''
        self.assertIsInstance(m, xtuml.ParsingException)
        
    @load_docstring
    def test_invalid_first_cardinality_number(self, m):
        '''
        CREATE ROP REF_ID R1 FROM 2 X ( Id )
                             TO   1 Y ( Id );
        '''
        self.assertIsInstance(m, xtuml.ParsingException)
        
    @load_docstring
    def test_invalid_second_cardinality_number(self, m):
        '''
        CREATE ROP REF_ID R1 FROM 1 X ( Id )
                             TO   2 Y ( Id );
        '''
        self.assertIsInstance(m, xtuml.ParsingException)
        
    @load_docstring
    def test_invalid_first_cardinality_letter(self, m):
        '''
        CREATE ROP REF_ID R1 FROM 1 X ( Id )
                             TO   X Y ( Id );
        '''
        self.assertIsInstance(m, xtuml.ParsingException)
        
    @load_docstring
    def test_invalid_second_cardinality_letter(self, m):
        '''
        CREATE ROP REF_ID R1 FROM Y X ( Id )
                             TO   1 Y ( Id );
        '''
        self.assertIsInstance(m, xtuml.ParsingException)
        
    @load_docstring
    def test_invalid_boolean_literal(self, m):
        '''
        CREATE TABLE X (B BOOLEAN);
        INSERT INTO X VALUES ('test');
        '''
        self.assertIsInstance(m, xtuml.ParsingException)

    @load_docstring
    def test_invalid_type(self, m):
        '''
        CREATE TABLE X (VAR SOME_TYPE);
        INSERT INTO X VALUES ('test');
        '''
<<<<<<< HEAD
        self.assertIsInstance(m, xtuml.ParsingException)
=======
        self.assertIsInstance(m, xtuml.MetaException)
>>>>>>> 412e24d3

    @load_docstring
    def test_insert_with_undefined_table_and_argument(self, m):
        '''
        INSERT INTO X VALUES ('test');
        '''
        self.assertTrue(m.select_any('X'))
        
    @load_docstring
    def test_insert_with_undefined_table(self, m):
        '''
        INSERT INTO X VALUES ();
        '''
        self.assertTrue(m.select_any('X'))
    
    @load_docstring
    def test_insert_with_undefined_argument(self, m):
        '''
        CREATE TABLE X (VAR STRING);
        INSERT INTO X VALUES ('test', 1);
        '''
        self.assertTrue(m.select_any('X'))
        
    @load_docstring
    def test_insert_with_missing_argument(self, m):
        '''
        CREATE TABLE X (VAR STRING);
        INSERT INTO X VALUES ();
        '''
        self.assertTrue(m.select_any('X'))

    @load_docstring
    def test_insert_named_values(self, m):
        '''
        CREATE TABLE X (VAR1 STRING, VAR2 BOOLEAN, VAR3 INTEGER);
        INSERT INTO X (VAR2, VAR3, VAR1) VALUES (TRUE, 5, 'test');
        '''
        x = m.select_any('X')
        self.assertTrue(x)
        self.assertEqual(x.VAR1, 'test')
        self.assertEqual(x.VAR2, True)
        self.assertEqual(x.VAR3, 5)

    @load_docstring
    def test_insert_incomplete_named_values(self, m):
        '''
        CREATE TABLE X (VAR1 STRING, VAR2 BOOLEAN, VAR3 INTEGER);
        INSERT INTO X (VAR2, VAR1) VALUES (TRUE, 'test');
        '''
        x = m.select_any('X')
        self.assertTrue(x)
        self.assertEqual(x.VAR1, 'test')
        self.assertEqual(x.VAR2, True)
        self.assertTrue(x.VAR3 is None)

    @load_docstring
    def test_insert_value_named_self(self, m):
        '''
        CREATE TABLE X (self STRING);
        INSERT INTO X (self) VALUES ('test');
        '''
        x = m.select_any('X')
        self.assertTrue(x)
        self.assertEqual(x.self, 'test')

    @load_docstring
    def test_insert_unknown_named_values(self, m):
        '''
        INSERT INTO X (VAR2, VAR1) VALUES (TRUE, 'test');
        '''
        x = m.select_any('X')
        self.assertTrue(x)
        self.assertEqual(x.VAR1, 'test')
        self.assertEqual(x.VAR2, True)


if __name__ == "__main__":
    unittest.main()
<|MERGE_RESOLUTION|>--- conflicted
+++ resolved
@@ -370,11 +370,7 @@
         CREATE TABLE X (VAR SOME_TYPE);
         INSERT INTO X VALUES ('test');
         '''
-<<<<<<< HEAD
-        self.assertIsInstance(m, xtuml.ParsingException)
-=======
         self.assertIsInstance(m, xtuml.MetaException)
->>>>>>> 412e24d3
 
     @load_docstring
     def test_insert_with_undefined_table_and_argument(self, m):
